#  Copyright (c) ZenML GmbH 2021. All Rights Reserved.
#
#  Licensed under the Apache License, Version 2.0 (the "License");
#  you may not use this file except in compliance with the License.
#  You may obtain a copy of the License at:
#
#       http://www.apache.org/licenses/LICENSE-2.0
#
#  Unless required by applicable law or agreed to in writing, software
#  distributed under the License is distributed on an "AS IS" BASIS,
#  WITHOUT WARRANTIES OR CONDITIONS OF ANY KIND, either express
#  or implied. See the License for the specific language governing
#  permissions and limitations under the License.

import os
import pickle
from typing import Any, Type, Union

from sklearn.base import (
    BaseEstimator,
    BiclusterMixin,
    ClassifierMixin,
    ClusterMixin,
    DensityMixin,
    MetaEstimatorMixin,
    MultiOutputMixin,
    OutlierMixin,
    RegressorMixin,
    TransformerMixin,
)

<<<<<<< HEAD
from zenml.io import fileio
=======
from zenml.artifacts import ModelArtifact
>>>>>>> 25611496
from zenml.materializers.base_materializer import BaseMaterializer

DEFAULT_FILENAME = "model"


class SklearnMaterializer(BaseMaterializer):
    """Materializer to read data to and from sklearn."""

    ASSOCIATED_TYPES = [
        BaseEstimator,
        ClassifierMixin,
        ClusterMixin,
        BiclusterMixin,
        OutlierMixin,
        RegressorMixin,
        MetaEstimatorMixin,
        MultiOutputMixin,
        DensityMixin,
        TransformerMixin,
    ]
    ASSOCIATED_ARTIFACT_TYPES = [ModelArtifact]

    def handle_input(
        self, data_type: Type[Any]
    ) -> Union[
        BaseEstimator,
        ClassifierMixin,
        ClusterMixin,
        BiclusterMixin,
        OutlierMixin,
        RegressorMixin,
        MetaEstimatorMixin,
        MultiOutputMixin,
        DensityMixin,
        TransformerMixin,
    ]:
        """Reads a base sklearn model from a pickle file."""
        super().handle_input(data_type)
        filepath = os.path.join(self.artifact.uri, DEFAULT_FILENAME)
        with fileio.open(filepath, "rb") as fid:
            clf = pickle.load(fid)
        return clf

    def handle_return(
        self,
        clf: Union[
            BaseEstimator,
            ClassifierMixin,
            ClusterMixin,
            BiclusterMixin,
            OutlierMixin,
            RegressorMixin,
            MetaEstimatorMixin,
            MultiOutputMixin,
            DensityMixin,
            TransformerMixin,
        ],
    ) -> None:
        """Creates a pickle for a sklearn model.

        Args:
            clf: A sklearn model.
        """
        super().handle_return(clf)
        filepath = os.path.join(self.artifact.uri, DEFAULT_FILENAME)
        with fileio.open(filepath, "wb") as fid:
            pickle.dump(clf, fid)<|MERGE_RESOLUTION|>--- conflicted
+++ resolved
@@ -29,11 +29,8 @@
     TransformerMixin,
 )
 
-<<<<<<< HEAD
+from zenml.artifacts import ModelArtifact
 from zenml.io import fileio
-=======
-from zenml.artifacts import ModelArtifact
->>>>>>> 25611496
 from zenml.materializers.base_materializer import BaseMaterializer
 
 DEFAULT_FILENAME = "model"
