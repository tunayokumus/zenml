#  Copyright (c) ZenML GmbH 2021. All Rights Reserved.
#
#  Licensed under the Apache License, Version 2.0 (the "License");
#  you may not use this file except in compliance with the License.
#  You may obtain a copy of the License at:
#
#       https://www.apache.org/licenses/LICENSE-2.0
#
#  Unless required by applicable law or agreed to in writing, software
#  distributed under the License is distributed on an "AS IS" BASIS,
#  WITHOUT WARRANTIES OR CONDITIONS OF ANY KIND, either express
#  or implied. See the License for the specific language governing
#  permissions and limitations under the License.

import logging
from enum import Enum
from typing import Type

from zenml.utils.enum_utils import StrEnum


class ExecutionStatus(StrEnum):
    """Enum that represents the current status of a step or pipeline run."""

    FAILED = "failed"
    COMPLETED = "completed"
    RUNNING = "running"
    CACHED = "cached"


class LoggingLevels(Enum):
    """Enum for logging levels."""

    NOTSET = logging.NOTSET
    ERROR = logging.ERROR
    WARN = logging.WARN
    INFO = logging.INFO
    DEBUG = logging.DEBUG
    CRITICAL = logging.CRITICAL


class StackComponentType(StrEnum):
    """All possible types a `StackComponent` can have."""

    ORCHESTRATOR = "orchestrator"
    METADATA_STORE = "metadata_store"
    ARTIFACT_STORE = "artifact_store"
    CONTAINER_REGISTRY = "container_registry"

    @property
    def plural(self) -> str:
        """Returns the plural of the enum value."""
        if self == StackComponentType.CONTAINER_REGISTRY:
            return "container_registries"

        return f"{self.value}s"


class StackComponentFlavor(StrEnum):
    """Abstract base class for all stack component flavors."""

    @staticmethod
    def for_type(
        component_type: StackComponentType,
    ) -> Type["StackComponentFlavor"]:
        """Get the corresponding flavor child-type for a component type."""
        if component_type == StackComponentType.ARTIFACT_STORE:
            return ArtifactStoreFlavor
        elif component_type == StackComponentType.METADATA_STORE:
            return MetadataStoreFlavor
        elif component_type == StackComponentType.CONTAINER_REGISTRY:
            return ContainerRegistryFlavor
        elif component_type == StackComponentType.ORCHESTRATOR:
            return OrchestratorFlavor
        else:
            raise ValueError(
                f"Unsupported Stack Component Type {component_type.value}"
            )


class ArtifactStoreFlavor(StackComponentFlavor):
    """All supported artifact store flavors."""

    AZURE = "azure"
    LOCAL = "local"
    GCP = "gcp"
    S3 = "s3"


class MetadataStoreFlavor(StackComponentFlavor):
    """All supported metadata store flavors."""

    SQLITE = "sqlite"
    MYSQL = "mysql"
    KUBEFLOW = "kubeflow"


class ContainerRegistryFlavor(StackComponentFlavor):
    """All supported container registry flavors."""

    DEFAULT = "default"


class OrchestratorFlavor(StackComponentFlavor):
    """All supported orchestrator flavors."""

    LOCAL = "local"
    KUBEFLOW = "kubeflow"
    AIRFLOW = "airflow"


<<<<<<< HEAD
class MetadataContextTypes(Enum):
    """All possible types that contexts can have within pipeline nodes"""
=======
class StepOperatorFlavor(StackComponentFlavor):
    """All supported step operator flavors."""

    AZUREML = "azureml"
    SAGEMAKER = "sagemaker"


class StackComponentType(StrEnum):
    """All possible types a `StackComponent` can have."""

    ORCHESTRATOR = "orchestrator"
    METADATA_STORE = "metadata_store"
    ARTIFACT_STORE = "artifact_store"
    CONTAINER_REGISTRY = "container_registry"
    STEP_OPERATOR = "step_operator"

    @property
    def plural(self) -> str:
        """Returns the plural of the enum value."""
        if self == StackComponentType.CONTAINER_REGISTRY:
            return "container_registries"
>>>>>>> 4117bca4

    STACK = "stack"


class StorageType(StrEnum):
    """Storage Backend Types"""

<<<<<<< HEAD
    YAML_STORAGE = "yaml_storage"
    SQLITE_STORAGE = "sqlite_storage"
    MYSQL_STORAGE = "mysql_storage"
    REST_STORAGE = "rest_storage"
=======
    STACK = "stack"
    PIPELINE_REQUIREMENTS = "pipeline_requirements"
>>>>>>> 4117bca4
<|MERGE_RESOLUTION|>--- conflicted
+++ resolved
@@ -46,6 +46,7 @@
     METADATA_STORE = "metadata_store"
     ARTIFACT_STORE = "artifact_store"
     CONTAINER_REGISTRY = "container_registry"
+    STEP_OPERATOR = "step_operator"
 
     @property
     def plural(self) -> str:
@@ -109,10 +110,6 @@
     AIRFLOW = "airflow"
 
 
-<<<<<<< HEAD
-class MetadataContextTypes(Enum):
-    """All possible types that contexts can have within pipeline nodes"""
-=======
 class StepOperatorFlavor(StackComponentFlavor):
     """All supported step operator flavors."""
 
@@ -120,34 +117,17 @@
     SAGEMAKER = "sagemaker"
 
 
-class StackComponentType(StrEnum):
-    """All possible types a `StackComponent` can have."""
-
-    ORCHESTRATOR = "orchestrator"
-    METADATA_STORE = "metadata_store"
-    ARTIFACT_STORE = "artifact_store"
-    CONTAINER_REGISTRY = "container_registry"
-    STEP_OPERATOR = "step_operator"
-
-    @property
-    def plural(self) -> str:
-        """Returns the plural of the enum value."""
-        if self == StackComponentType.CONTAINER_REGISTRY:
-            return "container_registries"
->>>>>>> 4117bca4
+class MetadataContextTypes(Enum):
+    """All possible types that contexts can have within pipeline nodes"""
 
     STACK = "stack"
+    PIPELINE_REQUIREMENTS = "pipeline_requirements"
 
 
 class StorageType(StrEnum):
     """Storage Backend Types"""
 
-<<<<<<< HEAD
     YAML_STORAGE = "yaml_storage"
     SQLITE_STORAGE = "sqlite_storage"
     MYSQL_STORAGE = "mysql_storage"
-    REST_STORAGE = "rest_storage"
-=======
-    STACK = "stack"
-    PIPELINE_REQUIREMENTS = "pipeline_requirements"
->>>>>>> 4117bca4
+    REST_STORAGE = "rest_storage"